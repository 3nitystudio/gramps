--- conflicted
+++ resolved
@@ -236,16 +236,9 @@
                 newicon = "gnome-mime-%s" % icontmp
                 return _icon_theme.load_icon(newicon,48,0)
             except:
-<<<<<<< HEAD
-                return GdkPixbuf.Pixbuf.new_from_file(const.ICON)
+                return GdkPixbuf.Pixbuf.new_from_file(ICON)
     except:
-        return GdkPixbuf.Pixbuf.new_from_file(const.ICON)
-=======
-                return gtk.gdk.pixbuf_new_from_file(ICON)
-    except:
-        return gtk.gdk.pixbuf_new_from_file(ICON)
->>>>>>> e73eec36
-
+        return GdkPixbuf.Pixbuf.new_from_file(ICON)
 #-------------------------------------------------------------------------
 #
 # run_thumbnailer
@@ -327,13 +320,8 @@
         if mtype:
             return find_mime_type_pixbuf(mtype)
         else:
-<<<<<<< HEAD
-            default = os.path.join(const.IMAGE_DIR, "document.png")
+            default = os.path.join(IMAGE_DIR, "document.png")
             return GdkPixbuf.Pixbuf.new_from_file(default)
-=======
-            default = os.path.join(IMAGE_DIR, "document.png")
-            return gtk.gdk.pixbuf_new_from_file(default)
->>>>>>> e73eec36
 
 #-------------------------------------------------------------------------
 #
