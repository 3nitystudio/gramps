--- conflicted
+++ resolved
@@ -489,13 +489,8 @@
     Each possible value is assigned a value and a description.
     """
     def __init__(self, option, dbstate, uistate, track, override):
-<<<<<<< HEAD
         GObject.GObject.__init__(self)
         evtBox = Gtk.EventBox()
-=======
-        gtk.HBox.__init__(self)
-        evtBox = gtk.EventBox()
->>>>>>> e73eec36
         self.__option = option
         self.__combo = Gtk.ComboBoxText()
         evtBox.add(self.__combo)
@@ -1692,13 +1687,8 @@
             fcd.set_current_name(name)
 
         status = fcd.run()
-<<<<<<< HEAD
         if status == Gtk.ResponseType.OK:
-            path = Utils.get_unicode_path_from_file_chooser(fcd.get_filename())
-=======
-        if status == gtk.RESPONSE_OK:
             path = get_unicode_path_from_file_chooser(fcd.get_filename())
->>>>>>> e73eec36
             if path:
                 if not self.__option.get_directory_entry() and \
                    not path.endswith(self.__option.get_extension()):
@@ -1789,11 +1779,7 @@
     Each possible value is assigned a value and a description.
     """
     def __init__(self, option, dbstate, uistate, track, override):
-<<<<<<< HEAD
         GObject.GObject.__init__(self)
-=======
-        gtk.HBox.__init__(self)
->>>>>>> e73eec36
         self.__option = option
         self.__cbutton = []
 
