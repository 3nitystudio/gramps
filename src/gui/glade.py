 #
# Gramps - a GTK+/GNOME based genealogy program
#
# Copyright (C) 2009 Gerald Britton <gerald.britton@gmail.com>
#
# This program is free software; you can redistribute it and/or modify
# it under the terms of the GNU General Public License as published by
# the Free Software Foundation; either version 2 of the License, or
# (at your option) any later version.
#
# This program is distributed in the hope that it will be useful,
# but WITHOUT ANY WARRANTY; without even the implied warranty of
# MERCHANTABILITY or FITNESS FOR A PARTICULAR PURPOSE.  See the
# GNU General Public License for more details.
#
# You should have received a copy of the GNU General Public License
# along with this program; if not, write to the Free Software
# Foundation, Inc., 59 Temple Place, Suite 330, Boston, MA  02111-1307  USA
#

# $Id$

#------------------------------------------------------------------------
#
# Glade
#
#------------------------------------------------------------------------

"""
Glade file operations

This module exports the Glade class.

"""

#------------------------------------------------------------------------
#
# Python modules
#
#------------------------------------------------------------------------
import sys
import os
from gi.repository import GObject
from gi.repository import Gtk

#------------------------------------------------------------------------
#
# gramps modules
#
#------------------------------------------------------------------------
from gen.const import GLADE_DIR
from gen.utils.trans import LOCALEDOMAIN

#------------------------------------------------------------------------
#
# Glade class. Derived from Gtk.Builder
#
#------------------------------------------------------------------------

class Glade(Gtk.Builder):
    """
    Glade class: Manage glade files as Gtk.Builder objects
    """
    __slots__ = ['__toplevel', '__filename', '__dirname']
    
    def __init__(self, filename=None, dirname=None, toplevel=None):
        """
        Class Constructor: Returns a new instance of the Glade class
        
        :type  filename: string
        :param filename: The name of the glade file to be used. Defaults to None
        :type  dirname: string
        :param dirname: The directory to search for the glade file. Defaults to 
                    None which will cause a search for the file in the default
                    directory followed by the directory of the calling module.
        :type  toplevel: toplevel
        :param toplevel: The toplevel object to search for in the glade file. 
                     Defaults to None, which will cause a search for a toplevel
                     matching the file name.
        :rtype:   object reference
        :returns:  reference to the newly-created Glade instance
        """
<<<<<<< HEAD
        GObject.GObject.__init__(self)
        self.set_translation_domain(TransUtils.LOCALEDOMAIN)
=======
        gtk.Builder.__init__(self)
        self.set_translation_domain(LOCALEDOMAIN)
>>>>>>> e73eec36

        filename_given = filename is not None
        dirname_given = dirname is not None

        # if filename not given, use module name to derive it
        
        if not filename_given:
            filename = sys._getframe(1).f_code.co_filename
            filename = os.path.basename(filename)
            filename = filename.rpartition('.')[0] + '.glade'
            filename = filename.lstrip('_').lower()

        # if dirname not given, use current directory
         
        if not dirname_given:
            dirname = sys._getframe(1).f_code.co_filename
            dirname = os.path.dirname(dirname)
            
        # try to find the glade file
            
        if filename_given and dirname_given:    # both given -- use them
            path = os.path.join(dirname, filename)
            
        elif filename_given:                    # try default directory first
            path = os.path.join(GLADE_DIR, filename)
            if not os.path.exists(path):        # then module directory 
                path = os.path.join(dirname, filename)
                
        elif dirname_given:                     # dirname given -- use it
            path = os.path.join(dirname, filename)

        # neither filename nor dirname given.  Try:
        # 1. derived filename in default directory
        # 2. derived filename in module directory

        else:
            path = os.path.join(GLADE_DIR, filename)
            if not os.path.exists(path):
                path = os.path.join(dirname, filename)
        
        # try to build Gtk objects from glade file.  Let exceptions happen
        
        self.add_from_file(path)
        self.__dirname, self.__filename = os.path.split(path)
        
        # try to find the toplevel widget
        
        if toplevel:                            # toplevel is given
            self.__toplevel = self.get_object(toplevel)
        else:                                   # toplevel not given
            # first, use filename as possible toplevel widget name
            self.__toplevel = self.get_object(filename.rpartition('.')[0])

            # next try lowercase filename as possible widget name
            if not self.__toplevel:
                self.__toplevel = self.get_object(
                                        filename.rpartition('.')[0].lower())

                if not self.__toplevel:
                    # if no match found, search for first toplevel widget
                    for obj in self.get_objects():
                        if hasattr(obj, 'get_toplevel'):
                            self.__toplevel = obj.get_toplevel()
                            break
                    else:
                        self.__toplevel = None
                        
    def __get_filename(self):
        """
        __get_filename: return filename of glade file
        :rtype:   string        
        :returns:  filename of glade file
        """
        return self.__filename
        
    filename = property(__get_filename)
        
    def __get_dirname(self):
        """
        __get_dirname: return directory where glade file found
        :rtype:   string        
        :returns:  directory where glade file found
        """
        return self.__dirname

    dirname = property(__get_dirname)
        
    def __get_toplevel(self):
        """
        __get_toplevel: return toplevel object
        :rtype:   object        
        :returns:  toplevel object
        """
        return self.__toplevel
        
    def __set_toplevel(self, toplevel):
        """
        __set_toplevel: set toplevel object
        
        :type  toplevel: string
        :param toplevel: The name of the toplevel object to use
        """
        self.__toplevel = self.get_object(toplevel)
        
    toplevel = property(__get_toplevel, __set_toplevel)

    def get_child_object(self, value, toplevel=None):
        """
        get_child_object: search for a child object, by name, within a given
                          toplevel.  If no toplevel argument is supplied, use
                          the toplevel attribute for this instance
        :type  value: string
        :param value: The name of the child object to find
        :type  toplevel: string
        :param toplevel: The name of the toplevel object to us
        :rtype:   object
        :returns:  child object       
        """
        if not toplevel:
            toplevel = self.__toplevel
            if not toplevel:
                raise ValueError, "Top level object required"
                
        if isinstance(toplevel, basestring):
            toplevel = self.get_object(toplevel)
            
        # Simple Breadth-First Search
            
        queue = [toplevel]
        while queue:
            obj = queue.pop(0)
            obj_id = Gtk.Buildable.get_name(obj)
            if obj_id == value:
                return obj
            if hasattr(obj, 'get_children'):
                queue += obj.get_children()
        else:
            return None<|MERGE_RESOLUTION|>--- conflicted
+++ resolved
@@ -80,13 +80,8 @@
         :rtype:   object reference
         :returns:  reference to the newly-created Glade instance
         """
-<<<<<<< HEAD
         GObject.GObject.__init__(self)
-        self.set_translation_domain(TransUtils.LOCALEDOMAIN)
-=======
-        gtk.Builder.__init__(self)
         self.set_translation_domain(LOCALEDOMAIN)
->>>>>>> e73eec36
 
         filename_given = filename is not None
         dirname_given = dirname is not None
