--- conflicted
+++ resolved
@@ -1433,7 +1433,7 @@
     
     def __markup(self, text, markup=None):
         if not markup:            
-            # We need to escape the text here for later pango.Layout.set_markup
+            # We need to escape the text here for later Pango.Layout.set_markup
             # calls. This way we save the markup created by the report
             # The markup in the note editor is not in the text so is not 
             # considered. It must be added by pango too
@@ -1465,16 +1465,7 @@
                 """ % cairo.version
                 self._links_error = True
 
-<<<<<<< HEAD
-        if not markup:            
-            # We need to escape the text here for later Pango.Layout.set_markup
-            # calls. This way we save the markup created by the report
-            # The markup in the note editor is not in the text so is not 
-            # considered. It must be added by pango too
-            text = self._backend.ESCAPE_FUNC()(text)
-=======
         text = self.__markup(text, markup)
->>>>>>> e73eec36
 
         if mark:
             self._active_element.add_mark(mark)
