#
# Gramps - a GTK+/GNOME based genealogy program
#
# Copyright (C) 2017,2024       Nick Hall
# Copyright (C) 2024            Doug Blank
#
# This program is free software; you can redistribute it and/or modify
# it under the terms of the GNU General Public License as published by
# the Free Software Foundation; either version 2 of the License, or
# (at your option) any later version.
#
# This program is distributed in the hope that it will be useful,
# but WITHOUT ANY WARRANTY; without even the implied warranty of
# MERCHANTABILITY or FITNESS FOR A PARTICULAR PURPOSE.  See the
# GNU General Public License for more details.
#
# You should have received a copy of the GNU General Public License
# along with this program; if not, write to the Free Software
# Foundation, Inc., 51 Franklin Street, Fifth Floor, Boston, MA 02110-1301 USA.
#

"""
Serialization utilities for Gramps.
"""

# ------------------------------------------------------------------------
#
# Python modules
#
# ------------------------------------------------------------------------
import json
import pickle
import logging

# ------------------------------------------------------------------------
#
# Gramps modules
#
# ------------------------------------------------------------------------
import gramps.gen.lib as lib

LOG = logging.getLogger(".serialize")


class DataDict(dict):
    """
    A wrapper around a data dict that also provides an
    object interface.
    """
<<<<<<< HEAD
    def __str__(self):
        if "_object" not in self:
            self["_object"] = from_dict(self)
        return str(self["_object"])
=======
>>>>>>> 8c3a9d30

    def __str__(self):
        if "_object" not in self:
            self["_object"] = from_dict(self)
        return str(self["_object"])

    def __getattr__(self, key):
        if key.startswith("_"):
            raise AttributeError("can't use this API to access hidden attributes")

        if key in self:
            value = self[key]
        else:
            if "_object" not in self:
                self["_object"] = from_dict(self)
            return getattr(self["_object"], key)

        if isinstance(value, dict):
            return DataDict(value)
        elif isinstance(value, list):
            return DataList(value)
        else:
            return value


class DataList(list):
    """
    A wrapper around a data list.
    """

    def __getitem__(self, position):
        value = super().__getitem__(position)
        if isinstance(value, dict):
            return DataDict(value)
        elif isinstance(value, list):
            return DataList(value)
        else:
            return value


def __object_hook(obj_dict):
    _class = obj_dict.pop("_class")
    cls = lib.__dict__[_class]
    obj = cls.__new__(cls)
    obj.set_object_state(obj_dict)
    return obj


def __default(obj):
    return obj.get_object_state()


def to_json(obj):
    """
    Encode a Gramps object in JSON format.

    :param obj: The object to be serialized.
    :type obj: object
    :returns: A JSON string.
    :rtype: str
    """
    return json.dumps(obj, default=__default, ensure_ascii=False)


def from_json(data):
    """
    Decode JSON data into a Gramps object hierarchy.

    :param data: The JSON string to be unserialized.
    :type data: str
    :returns: A Gramps object.
    :rtype: object
    """
    return json.loads(data, object_hook=__object_hook)


def to_dict(obj):
    """
    Convert a Gramps object into a struct.

    :param obj: The object to be serialized.
    :type obj: object
    :returns: A dictionary.
    :rtype: dict
    """
    return DataDict(json.loads(to_json(obj)))


def from_dict(dict):
    """
    Convert a dictionary into a Gramps object.

    :param dict: The dictionary to be unserialized.
    :type dict: dict
    :returns: A Gramps object.
    :rtype: object
    """
    return from_json(json.dumps(dict))


class BlobSerializer:
    """
    Serializer for blob data

    In this serializer, data is a nested array,
    and string is pickled bytes.
    """

    data_field = "blob_data"
    metadata_field = "value"

    @staticmethod
    def data_to_object(obj_class, data):
        LOG.debug("blob, data_to_object: %s(%r)", obj_class, data[0] if data else data)
        return obj_class.create(data)

    @staticmethod
    def string_to_object(obj_class, bytes):
        LOG.debug("blob, string_to_object: %r...", bytes[:35])
        return obj_class.create(pickle.loads(bytes))

    @staticmethod
    def string_to_data(bytes):
        LOG.debug("blob, string_to_object: %r...", bytes[:35])
        return pickle.loads(bytes)

    @staticmethod
    def object_to_string(obj):
        LOG.debug("blob, object_to_string: %s...", obj)
        return pickle.dumps(obj.serialize())

    @staticmethod
    def data_to_string(data):
        LOG.debug("blob, data_to_string: %s...", data[0] if data else data)
        return pickle.dumps(data)

    @staticmethod
    def metadata_to_object(blob):
        return pickle.loads(blob)

    @staticmethod
    def object_to_metadata(value):
        return pickle.dumps(value)


class JSONSerializer:
    """
    Serializer for JSON data.

    In this serializer, data is a dict,
    and string is a JSON string.
    """

    data_field = "json_data"
    metadata_field = "json_data"

    @staticmethod
    def data_to_object(obj_class, data):
        LOG.debug(
            "json, data_to_object: {'_class': %r, ...}",
            data["_class"] if (data and "_class" in data) else data,
        )
        return from_dict(data)

    @staticmethod
    def string_to_object(obj_class, string):
        LOG.debug("json, string_to_object: %r...", string[:65])
        return from_json(string)

    @staticmethod
    def string_to_data(string):
        LOG.debug("json, string_to_data: %r...", string[:65])
        return DataDict(json.loads(string))

    @staticmethod
    def object_to_string(obj):
        LOG.debug("json, object_to_string: %s...", obj)
        return to_json(obj)

    @staticmethod
    def data_to_string(data):
        LOG.debug(
            "json, data_to_string: {'_class': %r, ...}",
            data["_class"] if (data and "_class" in data) else data,
        )
        return json.dumps(data)

    @staticmethod
    def metadata_to_object(string):
        doc = json.loads(string)
        type_name = doc["type"]
        if type_name in ("int", "str", "list"):
            return doc["value"]
        elif type_name == "set":
            return set(doc["value"])
        elif type_name == "tuple":
            return tuple(doc["value"])
        elif type_name == "dict":
            return doc["value"]
        elif type_name == "Researcher":
            return from_dict(doc["value"])
        else:
            return doc["value"]

    @staticmethod
    def object_to_metadata(value):
        type_name = type(value).__name__
        if type_name in ("set", "tuple"):
            value = list(value)
        elif type_name == "Researcher":
            value = to_dict(value)
        elif type_name not in ("int", "str", "list"):
            value = json.loads(to_json(value))
        data = {
            "type": type_name,
            "value": value,
        }
        return json.dumps(data)<|MERGE_RESOLUTION|>--- conflicted
+++ resolved
@@ -47,13 +47,6 @@
     A wrapper around a data dict that also provides an
     object interface.
     """
-<<<<<<< HEAD
-    def __str__(self):
-        if "_object" not in self:
-            self["_object"] = from_dict(self)
-        return str(self["_object"])
-=======
->>>>>>> 8c3a9d30
 
     def __str__(self):
         if "_object" not in self:
