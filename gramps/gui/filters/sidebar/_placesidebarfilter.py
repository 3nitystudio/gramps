--- conflicted
+++ resolved
@@ -91,11 +91,7 @@
         self.add_text_entry(_('Place Name'), self.filter_title)
         self.add_text_entry(_('Location'), self.filter_location)
         self.add_text_entry(_('Note'), self.filter_note)
-<<<<<<< HEAD
-
-=======
         self.add_entry(_('Tag'), self.tag)
->>>>>>> e424e5cd
         self.add_filter_entry(_('Custom filter'), self.generic)
         self.add_regex_entry(self.filter_regex)
 
@@ -116,13 +112,8 @@
         tag = self.tag.get_active() > 0
         gen = self.generic.get_active() > 0
 
-<<<<<<< HEAD
-        empty = not (gid or title or location or note or regex or gen)
-=======
-        empty = not (gid or title or street or locality or city or county or
-                     state or country or zipc or parish or note or regex or tag
+        empty = not (gid or title or location or note or regex or tag
                      or gen)
->>>>>>> e424e5cd
         if empty:
             generic_filter = None
         else:
