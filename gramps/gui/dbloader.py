#
# Gramps - a GTK+/GNOME based genealogy program
#
# Copyright (C) 2005-2007  Donald N. Allingham
# Copyright (C) 2008       Brian G. Matherly
#
# This program is free software; you can redistribute it and/or modify
# it under the terms of the GNU General Public License as published by
# the Free Software Foundation; either version 2 of the License, or
# (at your option) any later version.
#
# This program is distributed in the hope that it will be useful,
# but WITHOUT ANY WARRANTY; without even the implied warranty of
# MERCHANTABILITY or FITNESS FOR A PARTICULAR PURPOSE.  See the
# GNU General Public License for more details.
#
# You should have received a copy of the GNU General Public License
# along with this program; if not, write to the Free Software
# Foundation, Inc., 51 Franklin Street, Fifth Floor, Boston, MA 02110-1301 USA.
#

"""
Handling of loading new/existing databases.
"""

#-------------------------------------------------------------------------
#
# Standard python modules
#
#-------------------------------------------------------------------------
import os
import logging

#-------------------------------------------------------------------------
#
# Set up logging
#
#-------------------------------------------------------------------------
_LOG = logging.getLogger(".")

#-------------------------------------------------------------------------
#
# GTK+ modules
#
#-------------------------------------------------------------------------
from gi.repository import Gtk
from gi.repository import GObject

#-------------------------------------------------------------------------
#
# Gramps modules
#
#-------------------------------------------------------------------------
from gramps.gen.const import GRAMPS_LOCALE as glocale
from gramps.gen.db.dbconst import DBBACKEND
from gramps.gen.db.utils import make_database
from gramps.gen.db.upgrade import make_zip_backup
_ = glocale.translation.gettext
from gramps.cli.grampscli import CLIDbLoader
from gramps.gen.config import config
from gramps.gen.db.exceptions import (DbUpgradeRequiredError,
                                      DbVersionError,
                                      DbPythonError,
                                      DbSupportedError,
                                      DbConnectionError)
from .pluginmanager import GuiPluginManager
from .dialog import (DBErrorDialog, ErrorDialog, QuestionDialog2,
                            WarningDialog)
from .user import User
from gramps.gen.errors import DbError
from .managedwindow import ManagedWindow

#-------------------------------------------------------------------------
#
# DbLoader class
#
#-------------------------------------------------------------------------
class DbLoader(CLIDbLoader):
    def __init__(self, dbstate, uistate):
        CLIDbLoader.__init__(self, dbstate)
        self.uistate = uistate
        self.import_info = None

    def _warn(self, title, warnmessage):
        WarningDialog(title, warnmessage,
                      parent=self.uistate.window)

    def _errordialog(self, title, errormessage):
        """
        Show the error.
        In the GUI, the error is shown, and a return happens
        """
        ErrorDialog(title, errormessage,
                    parent=self.uistate.window)
        return 1

    def _dberrordialog(self, msg):
        import traceback
        exc = traceback.format_exc()
        try:
            DBErrorDialog(str(msg.value),
                          parent=self.uistate.window)
            _LOG.error(str(msg.value))
        except:
            DBErrorDialog(str(msg),
                          parent=self.uistate.window)
            _LOG.error(str(msg) +"\n" + exc)

    def import_file(self):
        self.import_info = None
        # First thing first: import is a batch transaction
        # so we will lose the undo history. Warn the user.

        if self.dbstate.db.get_number_of_people() > 0:
            warn_dialog = QuestionDialog2(
                _('Undo history warning'),
                _('Proceeding with import will erase the undo history '
                  'for this session. In particular, you will not be able '
                  'to revert the import or any changes made prior to it.\n\n'
                  'If you think you may want to revert the import, '
                  'please stop here and backup your database.'),
                _('_Proceed with import'), _('_Stop'),
                parent=self.uistate.window)
            if not warn_dialog.run():
                return False

        GrampsImportFileDialog(self.dbstate, self.uistate,
                               callback=self.set_info)

    def set_info(self, info):
        self.import_info = info

    def import_info_text(self):
        """
        On import the importer can construct an info object about the import.
        If so, this method will return this text, otherwise the empty string
        is returned
        """
        if self.import_info is None:
            return ""
        return self.import_info.info_text()

    def read_file(self, filename, username=None, password=None):
        """
        This method takes care of changing database, and loading the data.
        In 3.0 we only allow reading of real databases of filetype
        'x-directory/normal'

        This method should only return on success.
        Returning on failure makes no sense, because we cannot recover,
        since database has already been changed.
        Therefore, any errors should raise exceptions.

        On success, return with the disabled signals. The post-load routine
        should enable signals, as well as finish up with other UI goodies.
        """

        if os.path.exists(filename):
            if not os.access(filename, os.W_OK):
                mode = "r"
                self._warn(_('Read only database'),
                           _('You do not have write access '
                             'to the selected file.'))
            else:
                mode = "w"
        else:
            mode = 'w'

        self.dbstate.no_database()

        self.uistate.progress.show()
        self.uistate.pulse_progressbar(0)

        force_schema_upgrade = False
        try:
            while True:
                dbid_path = os.path.join(filename, DBBACKEND)
                if os.path.isfile(dbid_path):
                    with open(dbid_path) as fp:
                        dbid = fp.read().strip()
                else:
                    dbid = "bsddb"

                db = make_database(dbid)
                db.disable_signals()
                if db.requires_login() and username is None:
                    login = GrampsLoginDialog(self.uistate)
                    credentials = login.run()
                    if credentials is None:
                        return
                    username, password = credentials

                try:
                    db.load(filename, self.uistate.pulse_progressbar,
                            mode, force_schema_upgrade,
                            username=username,
                            password=password)
                    if self.dbstate.is_open():
                        self.dbstate.db.close(
                            user=User(callback=self.uistate.pulse_progressbar,
                                      uistate=self.uistate,
                                      dbstate=self.dbstate))
                    self.dbstate.change_database(db)
                    break
                except (DbSupportedError, DbUpgradeRequiredError) as msg:
                    if(force_schema_upgrade or
                       QuestionDialog2(_("Are you sure you want "
                                         "to upgrade this Family Tree?"),
                                       str(msg),
                                       _("I have made a backup,\n"
                                         "please upgrade my Family Tree"),
                                       _("Cancel"),
                                       parent=self.uistate.window).run()):
                        force_schema_upgrade = True
                        make_zip_backup(filename)
                    else:
                        self.dbstate.no_database()
                        break
        # Get here is there is an exception the while loop does not handle
        except DbVersionError as msg:
            self.dbstate.no_database()
            self._errordialog( _("Cannot open database"), str(msg))
        except DbPythonError as msg:
            self.dbstate.no_database()
            self._errordialog( _("Cannot open database"), str(msg))
        except DbConnectionError as msg:
            self.dbstate.no_database()
            self._warn(_("Cannot open database"), str(msg))
        except OSError as msg:
            self.dbstate.no_database()
            self._errordialog(
                _("Could not open file: %s") % filename, str(msg))
        except DbError as msg:
            self.dbstate.no_database()
            self._dberrordialog(msg)
        except Exception as newerror:
            self.dbstate.no_database()
            self._dberrordialog(str(newerror))

        self.uistate.progress.hide()
        return True

#-------------------------------------------------------------------------
#
# FileChooser filters: what to show in the file chooser
#
#-------------------------------------------------------------------------
def add_all_files_filter(chooser):
    """
    Add an all-permitting filter to the file chooser dialog.
    """
    mime_filter = Gtk.FileFilter()
    mime_filter.set_name(_('All files'))
    mime_filter.add_pattern('*')
    chooser.add_filter(mime_filter)


def icase(ext):
    """
    Return a glob reresenting a case insensitive file extension.
    """
    return ''.join(['[{}{}]'.format(s.lower(), s.upper()) for s in ext])

#-------------------------------------------------------------------------
#
# Format selectors: explictly set the format of the file
#
#-------------------------------------------------------------------------
class GrampsFormatWidget(Gtk.ComboBox):

    def __init__(self):
        Gtk.ComboBox.__init__(self, model=None)

    def set(self, format_list):
        self.store = Gtk.ListStore(GObject.TYPE_STRING)
        self.set_model(self.store)
        cell = Gtk.CellRendererText()
        self.pack_start(cell, True)
        self.add_attribute(cell, 'text', 0)
        self.format_list = format_list

        for format, label in format_list:
            self.store.append(row=[label])
        self.set_active(False)

    def get_value(self):
        active = self.get_active()
        if active < 0:
            return None
        return self.format_list[active][0]

def format_maker():
    """
    A factory function making format selection widgets.

    Accepts a list of formats to include into selector.
    The auto selection is always added as the first one.
    The returned box contains both the label and the selector.
    """
    pmgr = GuiPluginManager.get_instance()
    format_list = [ ('auto', _('Automatically detected')) ]

    for plugin in pmgr.get_import_plugins():
        format_list.append( (plugin.get_extension(), plugin.get_name()) )

    type_selector = GrampsFormatWidget()
    type_selector.set(format_list)

    box = Gtk.Box()
    label = Gtk.Label(label=_('Select file _type:'))
    label.set_use_underline(True)
    label.set_mnemonic_widget(type_selector)
    box.pack_start(label, expand=False, fill=False, padding=6)
    box.add(type_selector)
    box.show_all()
    return (box, type_selector)

class GrampsLoginDialog(ManagedWindow):

    def __init__(self, uistate):
        """
        A login dialog to obtain credentials to connect to a database
        """
        self.title = _("Login")
        ManagedWindow.__init__(self, uistate, [], self.__class__, modal=True)

        dialog = Gtk.Dialog(transient_for=uistate.window)
        grid = Gtk.Grid()
        grid.set_border_width(6)
        grid.set_row_spacing(6)
        grid.set_column_spacing(6)
        label = Gtk.Label(label=_('Username: '))
        grid.attach(label, 0, 0, 1, 1)
        self.username = Gtk.Entry()
        self.username.set_hexpand(True)
        grid.attach(self.username, 1, 0, 1, 1)
        label = Gtk.Label(label=_('Password: '))
        grid.attach(label, 0, 1, 1, 1)
        self.password = Gtk.Entry()
        self.password.set_hexpand(True)
        self.password.set_visibility(False)
        self.password.set_input_purpose(Gtk.InputPurpose.PASSWORD)
        grid.attach(self.password, 1, 1, 1, 1)
        dialog.vbox.pack_start(grid, True, True, 0)
        dialog.add_buttons(_('_Cancel'), Gtk.ResponseType.CANCEL,
                           _('Login'), Gtk.ResponseType.OK)
        self.set_window(dialog, None, self.title)

    def run(self):
        self.show()
        response = self.window.run()
        username = self.username.get_text()
        password = self.password.get_text()
        if response == Gtk.ResponseType.CANCEL:
            self.close()
            return None
        elif response == Gtk.ResponseType.OK:
            self.close()
            return (username, password)

class GrampsImportFileDialog(ManagedWindow):

    def __init__(self, dbstate, uistate, callback=None):
        """
        A dialog to import a file into Gramps
        """
        self.dbstate = dbstate

        self.title = _("Import Family Tree")
        ManagedWindow.__init__(self, uistate, [], self.__class__, modal=True)
        # the import_dialog.run() below makes it modal, so any change to
        # the previous line's "modal" would require that line to be changed

        pmgr = GuiPluginManager.get_instance()

        import_dialog = Gtk.FileChooserDialog(
            title='', transient_for=self.uistate.window,
            action=Gtk.FileChooserAction.OPEN)
        import_dialog.add_buttons(_('_Cancel'), Gtk.ResponseType.CANCEL,
                                  _('Import'), Gtk.ResponseType.OK)
        self.set_window(import_dialog, None, self.title)
        self.setup_configs('interface.grampsimportfiledialog', 780, 630)
        import_dialog.set_local_only(False)

        # Always add automatic (match all files) filter
        add_all_files_filter(import_dialog)   # *

        # Add more file type selections for available importers
        for plugin in pmgr.get_import_plugins():
            file_filter = Gtk.FileFilter()
            name = "%s (.%s)" % (plugin.get_name(), plugin.get_extension())
            file_filter.set_name(name)
            file_filter.add_pattern("*.%s" % icase(plugin.get_extension()))
            import_dialog.add_filter(file_filter)

        (box, type_selector) = format_maker()
        import_dialog.set_extra_widget(box)

        import_dialog.set_current_folder(config.get('paths.recent-import-dir'))
        while True:
            # the import_dialog.run() makes it modal, so any change to that
            # line would require the ManagedWindow.__init__ to be changed also
            response = import_dialog.run()
            if response == Gtk.ResponseType.CANCEL:
                break
            elif response == Gtk.ResponseType.DELETE_EVENT:
                return
            elif response == Gtk.ResponseType.OK:
                filename = import_dialog.get_filename()
                if self.check_errors(filename):
                    # displays errors if any
                    continue

                (the_path, the_file) = os.path.split(filename)
                config.set('paths.recent-import-dir', the_path)

                extension = type_selector.get_value()
                if extension == 'auto':
                    # Guess the file format based on the file extension.
                    # This will get the lower case extension without a period,
                    # or an empty string.
                    extension = os.path.splitext(filename)[-1][1:].lower()

                for plugin in pmgr.get_import_plugins():
                    if extension == plugin.get_extension():
                        self.close()
                        self.do_import(plugin.get_import_function(),
                                       filename)
                        if callback is not None:
                            callback(self.import_info)
                        return

                # Finally, we give up and declare this an unknown format
                ErrorDialog(
                    _("Could not open file: %s") % filename,
                    _('File type "%s" is unknown to Gramps.\n\n'
                      'Valid types are: Gramps database, Gramps XML, '
                      'Gramps package, GEDCOM, and others.') % extension,
                    parent=self.uistate.window)

        self.close()

    def check_errors(self, filename):
        """
        Run common error checks and return True if any found.

        In this process, a warning dialog can pop up.

        """
        if not isinstance(filename, str):
            return True

        filename = os.path.normpath(os.path.abspath(filename))

        if len(filename) == 0:
            return True
        elif os.path.isdir(filename):
            ErrorDialog(
                _('Cannot open file'),
                _('The selected file is a directory, not a file.\n'),
                parent=self.uistate.window)
            return True
        elif os.path.exists(filename):
            if not os.access(filename, os.R_OK):
                ErrorDialog(
                    _('Cannot open file'),
                    _('You do not have read access to the selected file.'),
                    parent=self.uistate.window)
                return True
        else:
            try:
<<<<<<< HEAD
                f = open(filename,'w')
=======
                f = open(filename, 'w')
>>>>>>> e0e81cf5
                f.close()
                os.remove(filename)
            except IOError:
                ErrorDialog(
                    _('Cannot create file'),
                    _('You do not have write access to the selected file.'),
                    parent=self.uistate.window)
                return True

        return False

    def do_import(self, importer, filename):
        self.import_info = None
        self._begin_progress()
        self.uistate.set_sensitive(False)

        try:
            #an importer can return an object with info, object.info_text()
            #returns that info. Otherwise None is set to import_info
            self.import_info = importer(self.dbstate.db, filename,
                            User(callback=self._pulse_progress,
                                 uistate=self.uistate,
                                 dbstate=self.dbstate))
            dirname = os.path.dirname(filename) + os.path.sep
            config.set('paths.recent-import-dir', dirname)
        except UnicodeError as msg:
            ErrorDialog(
                _("Could not import file: %s") % filename,
                _("This file incorrectly identifies its character "
                  "set, so it cannot be accurately imported. Please fix the "
                  "encoding, and import again") + "\n\n %s" % msg,
                parent=self.uistate.window)
        except Exception:
            _LOG.error("Failed to import database.", exc_info=True)
        self.uistate.set_sensitive(True)
        self._end_progress()

    def build_menu_names(self, obj): # this is meaningless since it's modal
        return (self.title, None)

    def _begin_progress(self):
        self.uistate.set_busy_cursor(True)
        self.uistate.progress.show()
        self.uistate.pulse_progressbar(0)

    def _pulse_progress(self, value):
        self.uistate.pulse_progressbar(value)

    def _end_progress(self):
        self.uistate.set_busy_cursor(False)
        self.uistate.progress.hide()<|MERGE_RESOLUTION|>--- conflicted
+++ resolved
@@ -469,11 +469,7 @@
                 return True
         else:
             try:
-<<<<<<< HEAD
-                f = open(filename,'w')
-=======
                 f = open(filename, 'w')
->>>>>>> e0e81cf5
                 f.close()
                 os.remove(filename)
             except IOError:
